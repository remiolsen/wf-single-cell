#!/usr/bin/env nextflow

import groovy.json.JsonBuilder
import nextflow.util.BlankSeparatedList;
nextflow.enable.dsl = 2

include { fastq_ingress } from './lib/ingress'
include { stranding } from './subworkflows/stranding'
include { align } from './subworkflows/align'
include { process_bams } from './subworkflows/process_bams'


process chunkReads {
    // concatenate fastq and fastq.gz in a dir. 
    // Split into p parts where p is num threads

    label "singlecell"
    cpus 4
    input:
        tuple val(meta),
              path(reads)
    output:
        tuple val(meta),
              path("chunks/*"),
              emit: fastq_chunks
    script:
    // Split the input fastq into chunks for processing by downstream processes.
    // If params.adapter_scan_chunk_size is set to 0, partition data into $params.max_threads chunks (with seqkit -p)
    // Else partition into chunks with params.adapter_scan_chunk_size reads (with seqkit -s)
    def seqkit_split_opts = (params.adapter_scan_chunk_size == 0) ? "-p $params.max_threads" : "-s $params.adapter_scan_chunk_size"

    """
    seqkit split2 ${reads} --threads ${task.cpus} ${seqkit_split_opts} -O chunks -o ${meta.alias} -e .gz
    """
}

process getVersions {
    label "singlecell"
    cpus 1
    output:
        path "versions.txt"
    script:
    """
    python -c "import pysam; print(f'pysam,{pysam.__version__}')" >> versions.txt
    python -c "import parasail; print(f'parasail,{parasail.__version__}')" >> versions.txt
    python -c "import pandas; print(f'pandas,{pandas.__version__}')" >> versions.txt
    python -c "import rapidfuzz; print(f'rapidfuzz,{rapidfuzz.__version__}')" >> versions.txt
    python -c "import sklearn; print(f'scikit-learn,{sklearn.__version__}')" >> versions.txt
    fastcat --version | sed 's/^/fastcat,/' >> versions.txt
    minimap2 --version | sed 's/^/minimap2,/' >> versions.txt
    samtools --version | head -n 1 | sed 's/ /,/' >> versions.txt
    bedtools --version | head -n 1 | sed 's/ /,/' >> versions.txt
    gffread --version | sed 's/^/gffread,/' >> versions.txt
    seqkit version | head -n 1 | sed 's/ /,/' >> versions.txt
    stringtie --version | sed 's/^/stringtie,/' >> versions.txt
    gffcompare --version | head -n 1 | sed 's/ /,/' >> versions.txt
    """
}


process getParams {
    label "singlecell"
    cpus 1
    output:
        path "params.json"
    script:
        def paramsJSON = new JsonBuilder(params).toPrettyString()
    """
    # Output nextflow params object to JSON
    echo '$paramsJSON' > params.json
    """
}

process makeReport {
    label "wf_common"
    input:
        path 'versions'
        path 'params.csv'
        path 'per_read_stats/stats_?.tsv.gz'
        path 'survival.tsv'
        path 'wf_summary.tsv'
        path umap_dirs
        path images
        path umap_genes

    output:
        path "wf-single-cell-*.html"
    script:
        report_name = "wf-single-cell-report.html"
    """
    workflow-glue report \
        --read_stats_dir per_read_stats \
        --params params.csv \
        --versions versions \
        --survival survival.tsv \
        --wf_summary wf_summary.tsv \
        --output ${report_name} \
        --umap_dirs ${umap_dirs} \
        --images ${images} \
        --umap_genes ${umap_genes}
    """
}



// See https://github.com/nextflow-io/nextflow/issues/1636
// This is the only way to publish files from a workflow whilst
// decoupling the publish from the process steps.
process output {
    label "singlecell"
    // // publish inputs to output directory
    publishDir "${params.out_dir}", mode: 'copy', pattern: "*.{bam,bai}",
        saveAs: { filename -> "${meta.alias}/bams/$filename" }
    publishDir "${params.out_dir}", mode: 'copy', pattern: "*umap*.{tsv,png}",
        saveAs: { filename -> "${meta.alias}/umap/$filename" }
    publishDir "${params.out_dir}", mode: 'copy', 
        pattern: "*{images,counts,gene_expression,transcript_expression,kneeplot,saturation,config,tags,whitelist,transcriptome,annotation}*",
        saveAs: { filename -> "${meta.alias}/$filename" }

    input:
        tuple val(meta),
              path(fname)
    output:
        path fname
    """
    echo "Writing output files"
    """
}


process output_report {
    // publish inputs to output directory
    label "singlecell"
    publishDir "${params.out_dir}", mode: 'copy', pattern: "*"
    input:
        path fname
    output:
        path fname
    """
    echo "Writing output files."
    """
}

process parse_kit_metadata {
    label "singlecell"
    input:
        path 'sample_ids'
        path sc_sample_sheet
        path kit_config, stageAs: 'kit_config.csv'
    output:
        path "merged.csv"
    script:
    if (sc_sample_sheet.name != "OPTIONAL_FILE"){
        """
        workflow-glue parse_kit_metadata from_sheet \
            --user_config ${sc_sample_sheet} \
            --kit_config kit_config.csv \
            --sample_ids sample_ids \
            --output merged.csv
        """
    }else{
        """
        workflow-glue parse_kit_metadata from_cli \
            --kit_config kit_config.csv \
            --kit_name "$params.kit_name" \
            --kit_version $params.kit_version \
            --expected_cells $params.expected_cells \
            --sample_ids $sample_ids \
            --output merged.csv
        """
    }

}


process prepare_report_data {
    label "singlecell"
    cpus 1
    memory 1.GB
    input:
        tuple val(meta),
              path('read_tags'),
              path('config_stats'),
              path('white_list'),
              path('gene_expression'),
              path('transcript_expression'),
              path('mitochondrial_expression'),
              path(umaps)
    output:
        path 'survival_data.tsv',
            emit: survival
        path 'sample_summary.tsv',
            emit: summary
        path "${meta.alias}_umap",
            emit: umap_dir

    script:
        opt_umap = umaps.name != 'OPTIONAL_FILE'
    """
    workflow-glue prepare_report_data \
        --read_tags read_tags \
        --config_stats config_stats \
        --white_list white_list \
        --sample_id ${meta.alias} \
        --summary_out sample_summary.tsv \
        --survival_out survival_data.tsv

    umd=${meta.alias}_umap
    mkdir \$umd

    if [ "$opt_umap" = true ]; then
        echo "Adding umap data to sample directory"
        # Add data required for umap plotting into sample directory
        mv *umap*.tsv \$umd
        mv ${gene_expression} \$umd
        mv ${transcript_expression} \$umd
        mv ${mitochondrial_expression} \$umd
    else
        touch "\$umd"/OPTIONAL_FILE
    fi
    """
}


// workflow module
workflow pipeline {
    take:
        meta
        ref_genome_dir
        umap_genes
        per_read_stats

    main:
        // throw an exception for deprecated conda users
        if (workflow.profile.contains("conda")) {
            throw new Exception(
                "Sorry, this workflow is not compatible with --profile conda," + 
                "please use --profile standard (Docker) " +
                "or --profile singularity.")
        }
        ref_genome_fasta = file("${params.ref_genome_dir}/fasta/genome.fa", checkIfExists: true)
        ref_genome_idx = file("${params.ref_genome_dir}/fasta/genome.fa.fai", checkIfExists: true)
        ref_genes_gtf = file("${params.ref_genome_dir}/genes/genes.gtf", checkIfExists: true)
        software_versions = getVersions()
        workflow_params = getParams()

        bc_longlist_dir = file("${projectDir}/data", checkIfExists: true)
        chunkReads(meta)

        stranding(chunkReads.out.fastq_chunks)

        align(
            stranding.out.stranded_fq,
            ref_genome_fasta,
            ref_genome_idx,
            ref_genes_gtf)

        process_bams(
            align.out.bam_sort,
            ref_genes_gtf,
            bc_longlist_dir,
            ref_genome_fasta,
            ref_genome_idx)


        prepare_report_data(
            process_bams.out.final_read_tags
            .join(stranding.out.config_stats)
            .join(process_bams.out.white_list)
            .join(process_bams.out.gene_expression)
            .join(process_bams.out.transcript_expression)
            .join(process_bams.out.mitochondrial_expression)
            .join(process_bams.out.umap_matrices))

        makeReport(
            software_versions,
            workflow_params,
            per_read_stats.collect(),
            prepare_report_data.out.survival
                .collectFile(keepHeader:true),
            prepare_report_data.out.summary
                .collectFile(keepHeader:true),
            prepare_report_data.out.umap_dir,
            process_bams.out.plots,
            umap_genes)
    emit:
        results = process_bams.out.results
        config_stats = stranding.out.config_stats
        report = makeReport.out
}


// entrypoint workflow
WorkflowMain.initialise(workflow, params, log)
workflow {

    Pinguscript.ping_start(nextflow, workflow, params)
    ref_genome_dir = file(params.ref_genome_dir, checkIfExists: true)

    if (params.umap_plot_genes){
        umap_genes = file(params.umap_plot_genes, checkIfExists: true)
    }else{
        umap_genes = file("${projectDir}/umap_plot_genes.csv", checkIfExists: true)
    }

    if (params.kit_config){
        kit_configs_file = file(params.kit_config, checkIfExists: true)
    }else{
        kit_configs_file = file("${projectDir}/kit_configs.csv", checkIfExists: true)
    }

    fastq = file(params.fastq, type: "file")

    samples = fastq_ingress([
            "input":params.fastq,
            "sample":params.sample,
            "sample_sheet":params.sample_sheet,
            "stats": true])

    per_read_stats = samples.map { 
        meta, reads, stats ->
        [meta, file(stats.resolve('*read*.tsv.gz'))[0]
        ]}.map {meta, stats -> stats}

    if (!params.single_cell_sample_sheet) {

        sc_sample_sheet = file("$projectDir/data/OPTIONAL_FILE")
    } else {
        // Read single_cell_sample_sheet
        sc_sample_sheet = file(params.single_cell_sample_sheet, checkIfExists: true)
    }

    fastqingress_ids = samples.map{it -> it[0]['alias']}.collectFile(newLine: true)
    // Get [sample_id, kit_meta]
    kit_meta = parse_kit_metadata(fastqingress_ids, sc_sample_sheet, kit_configs_file)
        .splitCsv(header:true)
<<<<<<< HEAD
        .map {it -> [it['kit_name'], it['kit_version'], it]}

    // Do a check for mismatching sample_ids in the data and single cell sample sheet
    sample_kits.map {it -> it[2]['sample_id']}
    .join(fastqingress_ids, failOnMismatch:true)

    // Merge the kit info and user-supplied meta data on kit name and version
    sample_info = kit_configs.join(sample_kits, by: [0, 1])
        .map {it ->
            meta = it[2] + it[3] // Join the 2 meta maps  
            kit_name = meta['kit_name']
            kit_version = meta['kit_version']
            // Get the appropriate cell barcode longlist based on the kit_name specified for this sample_id.
            switch(kit_name){
                case '3prime':
                    switch(kit_version){
                        case 'v2':
                            long_list = "737K-august-2016.txt.gz"
                            break
                        case 'v3':
                            long_list = "3M-february-2018.txt.gz"
                            break
                        case 'visium-v1':
                            long_list = "visium-v1.txt.gz"
                            break
                        case 'visium-v2':
                            long_list = "visium-v2.txt.gz"
                            break
                        case 'visium-v3':
                            long_list = "visium-v3.txt.gz"
                            break
                        case 'visium-v4':
                            long_list = "visium-v4.txt.gz"
                            break
                        case 'visium-v5':
                            long_list = "visium-v5.txt.gz"
                            break
                        default:
                            throw new Exception(
                                "Encountered an unexpected kit version for 3prime kit (v2 or v3): ${kit_version}")
                    }
                    break;
                case '5prime':
                    long_list = "737K-august-2016.txt.gz"
                    break
                case 'multiome':
                    long_list = "737K-arc-v1.txt.gz"
                    break
                default:
                    throw new Exception("Encountered an unexpected kit_name in samples.csv")
            }
            meta['bc_long_list'] = long_list

            [it[3]['sample_id'], meta]}

    pipeline(reads, ref_genome_dir, umap_genes, sample_info)

=======
        .map {it -> [it['sample_id'], it]}
    // Merge the kit metadata onto the sample metadata
    // Put sample_id as first element for join
    sample_and_kit_meta = samples.map {meta, reads, stats -> [meta.alias, meta, reads]}
        .join(kit_meta)
        .map {sample_id, sample_meta, reads, kit_meta -> [sample_meta + kit_meta, reads]}
>>>>>>> 890cab0b

    pipeline(sample_and_kit_meta, ref_genome_dir, umap_genes, per_read_stats)

    output(pipeline.out.results.flatMap({it ->
        // Convert [meta, file, file, ..] 
        // to      [[meta, file], [meta, file], ...]
        l = [];
            for (i=1; i<it.size(); i++) {
                l.add(tuple(it[0], it[i]))
            }
            return l
        }))

    output_report(pipeline.out.report)
}

workflow.onComplete {
    Pinguscript.ping_complete(nextflow, workflow, params)
}
workflow.onError {
    Pinguscript.ping_error(nextflow, workflow, params)

}<|MERGE_RESOLUTION|>--- conflicted
+++ resolved
@@ -334,72 +334,12 @@
     // Get [sample_id, kit_meta]
     kit_meta = parse_kit_metadata(fastqingress_ids, sc_sample_sheet, kit_configs_file)
         .splitCsv(header:true)
-<<<<<<< HEAD
-        .map {it -> [it['kit_name'], it['kit_version'], it]}
-
-    // Do a check for mismatching sample_ids in the data and single cell sample sheet
-    sample_kits.map {it -> it[2]['sample_id']}
-    .join(fastqingress_ids, failOnMismatch:true)
-
-    // Merge the kit info and user-supplied meta data on kit name and version
-    sample_info = kit_configs.join(sample_kits, by: [0, 1])
-        .map {it ->
-            meta = it[2] + it[3] // Join the 2 meta maps  
-            kit_name = meta['kit_name']
-            kit_version = meta['kit_version']
-            // Get the appropriate cell barcode longlist based on the kit_name specified for this sample_id.
-            switch(kit_name){
-                case '3prime':
-                    switch(kit_version){
-                        case 'v2':
-                            long_list = "737K-august-2016.txt.gz"
-                            break
-                        case 'v3':
-                            long_list = "3M-february-2018.txt.gz"
-                            break
-                        case 'visium-v1':
-                            long_list = "visium-v1.txt.gz"
-                            break
-                        case 'visium-v2':
-                            long_list = "visium-v2.txt.gz"
-                            break
-                        case 'visium-v3':
-                            long_list = "visium-v3.txt.gz"
-                            break
-                        case 'visium-v4':
-                            long_list = "visium-v4.txt.gz"
-                            break
-                        case 'visium-v5':
-                            long_list = "visium-v5.txt.gz"
-                            break
-                        default:
-                            throw new Exception(
-                                "Encountered an unexpected kit version for 3prime kit (v2 or v3): ${kit_version}")
-                    }
-                    break;
-                case '5prime':
-                    long_list = "737K-august-2016.txt.gz"
-                    break
-                case 'multiome':
-                    long_list = "737K-arc-v1.txt.gz"
-                    break
-                default:
-                    throw new Exception("Encountered an unexpected kit_name in samples.csv")
-            }
-            meta['bc_long_list'] = long_list
-
-            [it[3]['sample_id'], meta]}
-
-    pipeline(reads, ref_genome_dir, umap_genes, sample_info)
-
-=======
         .map {it -> [it['sample_id'], it]}
     // Merge the kit metadata onto the sample metadata
     // Put sample_id as first element for join
     sample_and_kit_meta = samples.map {meta, reads, stats -> [meta.alias, meta, reads]}
         .join(kit_meta)
         .map {sample_id, sample_meta, reads, kit_meta -> [sample_meta + kit_meta, reads]}
->>>>>>> 890cab0b
 
     pipeline(sample_and_kit_meta, ref_genome_dir, umap_genes, per_read_stats)
 
